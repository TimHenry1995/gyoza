import numpy as np
from typing import List
import tensorflow as tf
import copy as cp
import os
import random as rd
from typing import Tuple, Callable

<<<<<<< HEAD
def persistent_factorized_pair_iterator(data_path: str, x_file_names: List[str], y_file_names: List[str], similarity_function: Callable, batch_size: int = 32) -> Tuple[tf.Tensor, tf.Tensor]:
    """This infinite iterator takes instances x_a of the data and finds for each of them an arbitrarily selected x_b such that they form a 
    pair. The X outputs will be batches of such pairs while the Y outputs will be the corresponding batches of factor-wise label 
    similarity. 

=======
class PersistentFactorizedPairIterator(tf.keras.utils.Sequence):
    """This class provides functionality to iterate instances x_a of the data and finds for each of them an arbitrarily selected x_b 
    such that they form a pair. The X outputs will be batches of such pairs while the Y outputs will be the corresponding batches of
    factor-wise label equality. That is, the Y_i for pair X_i will be a vector of length factor count indicating label equality with 1
    and inequality with zero. X thus has shape [``batch_size``, 2, * ``x_shape`` ] and Y has shape [``batch_size``, factor count].
    
>>>>>>> 72a5a4ef
    :param data_path: Path to the folder that contains the inputs that shall be paired based on ``label``.
    :type data_path: str
    :param x_file_names: File names that identify input instances stored at ``data_path`` in .npy files (including file extension).
    :type x_file_names: List[str]
<<<<<<< HEAD
    :param y_file_names: File names to label vectors that correspond to the instances listed in ``x_file_names``. Each file shall
        contain the vector for a single instance. Such a vector shall have factor count many entries whose value indicates the 
        corresponding value along that factor. 
=======
    :param y_file_names: File names to label vectors that correspond to the instances listed in ``x_file_names``. The vector shall
        have factor count many entries whose integer value indicates the corresponding label along that factor. 
>>>>>>> 72a5a4ef
    :type y_file_names: List[str]
    :param similarity_function: A callable that takes as input Y_a (:class:`numpy.nparray`), Y_b (:class:`numpy.nparray`) which are 
        each Y representations of shape [``batch_size``, factor_count]. It then calculates the similarity for each factor and outputs 
        a :class:`tensorflow.Tensor` of shape [``batch_size``, factor count].
    :type similarity_function: :class:`Callable`
    :param batch_size: The number of pairs that shall be put inside a batch.
    :type batch_size: int, optional

    yield:
        - X_ab (:class:`tensorflow.Tensor`) - A batch of instance pairs of shape [batch_size, 2, ...], where 2 is due to the 
            concatenation of X_a and X_b and ... is the same instance-wise shape oas for ``X``.
        - Y_ab (:class:`tensorflow.Tensor`) - The corresponding batch of similarities as obtained by feeding the instances of X_a
            and X_b into ``similarity_function``. It has shape [``batch_size``, factor count].
    """

    # Input validity
    assert len(x_file_names) == len(y_file_names), f"The inputs X_file_names and y_file_names were expected to have the same number of instances, yet have length {len(x_file_names)} and {len(y_file_names)}, respectively."
    y_shape = np.load(os.path.join(data_path, y_file_names[0])).shape
    assert len(y_shape) == 1, f"The y instances are expected to each be a vector of factor count many entries, but found y shape to be {y_shape}." 
    
    # Convenience variables
    instance_count = len(x_file_names)
    x_shape = np.load(os.path.join(data_path, x_file_names[0])).shape
    factor_count = y_shape[0]  

    while True:

        # Initialization
        X_ab = np.empty((batch_size, 2, *x_shape), dtype=tf.keras.backend.floatx())
        Y_a = np.empty((batch_size, factor_count), dtype=float)
        Y_b = np.empty((batch_size, factor_count), dtype=float)

        # Select indices for instances a and b
        a = np.random.randint(low=0, high=instance_count, size=batch_size)
        b = np.random.randint(low=0, high=instance_count, size=batch_size)

        # Load data
        for i in range(batch_size):
            # X_i
            x_a = np.load(os.path.join(data_path, x_file_names[a[i]]))
            x_b = np.load(os.path.join(data_path, x_file_names[b[i]]))
            X_ab[i,:] = np.concatenate([x_a[np.newaxis,:], x_b[np.newaxis,:]], axis=0) # Concatenate along pair axis
            
            # Y_i
            y_a = np.load(os.path.join(data_path, y_file_names[a[i]]))
            y_b = np.load(os.path.join(data_path, y_file_names[b[i]]))
            
            assert len(y_a.shape) == 1 and len(y_b.shape) == 1 and len(y_a) == factor_count and len(y_b) == factor_count, f"The y instances are expected to each have factor count many entries, but found y_a shape to be {y_a.shape} and y_b shape to be {y_b.shape}." 
            Y_a[i,:] = y_a
            Y_b[i,:] = y_b

        Y_ab = similarity_function(Y_a, Y_b)
        assert len(Y_ab.shape) >= 2 and Y_ab.shape[1] == factor_count, f"The similartity function is expected to provide an output of shape [instance count, factor count] but provided {Y_ab.shape}."

        # Ensure data type
        X_ab = tf.constant(X_ab, dtype=tf.keras.backend.floatx())
        Y_ab = tf.constant(Y_ab, dtype=tf.keras.backend.floatx())

        # Outputs
        yield X_ab, Y_ab 

def volatile_factorized_pair_iterator(X: np.ndarray, Y: np.ndarray, similarity_function: Callable, batch_size: int) -> Tuple[tf.Tensor, tf.Tensor]:
    """This infinite iterator yields pairs of instances X_a and X_b along with their corresponding factorized similarity Y. Pairs are obtained 
    by shuffling X once for X_a and once for X_b. It is thus possible that pair i has the same instance in X_a and X_b, yet unlikely 
    for large instance counts in X. The iterator produces a instance count many pairs, split into batches. The last batch may be 
    smaller than ``batch_size`` to reach that pair count.

    :param X: Input data of shape [instance count, ...], where ... is any shape convenient for the caller.
    :type X: :class:`numpy.ndarray`
    :param Y: Scores of factors of shape [instance count, factor count].
    :type Y: :class:`numpy.ndarray`
    :param similarity_function: A callable that takes as input Y_a (:class:`numpy.nparray`), Y_b (:class:`numpy.nparray`) which are 
        each Y representations of shape [``batch_size``, factor_count]. It then calculates the similarity for each factor and outputs 
        a :class:`numpy.ndarray` of shape [``batch_size``, factor count].
    :type similarity_function: :class:`Callable`
    :param batch_size: Desired number of instances per batch
    :type batch_size: int

    :yield: 
        - X_ab (:class:`numpy.ndarray`) - A batch of instance pairs of shape [batch_size`, 2, ...], where 2 is due to the 
            concatenation of X_a and X_b and ... is the same instance-wise shape as for ``X``. 
        - Y_ab (:class:`numpy.ndarray`) - The corresponding batch of similarities as obtained by feeding the instances of X_a 
            and X_b into ``similarity_function``. It has shape [``batch_size``, factor count].
    """

    # Input validity
    assert len(X.shape) > 0 and Y.shape[0] > 0 and X.shape[0] == Y.shape[0], f"The inputs X and Y were expected to have the same number of instances along the initial axis, yet X has shape {X.shape} and Y has shape {Y.shape}."
    assert len(Y.shape) == 2, f"The shape of Y should be [instance count, factor count], but found {Y.shape}."
    assert Y.shape[0] >= 2 and Y.shape[1] == similarity_function(Y[0:1,:], Y[1:2,:]).shape[1], f"The similarity function is expected to provide factor count many outputs but this could not be verified when feeding the first two instances in."

    # Convenience variables
    instance_count = Y.shape[0]
    
    # Loop over batches
    while True:
        
        # Select indices for instances a and b
        a = np.random.randint(low=0, high=instance_count, size=batch_size)
        b = np.random.randint(low=0, high=instance_count, size=batch_size)

        # Select corresponding data points
        X_a = tf.cast(X[a,:], tf.keras.backend.floatx())[:, tf.newaxis, :]
        X_b = tf.cast(X[b,:], tf.keras.backend.floatx())[:, tf.newaxis, :]
        X_ab = tf.concat([X_a, X_b], axis=1) # Concatenate along pair axis
        Y_ab = tf.cast(similarity_function(Y[a,:], Y[b,:]), tf.keras.backend.floatx())

        yield X_ab, Y_ab<|MERGE_RESOLUTION|>--- conflicted
+++ resolved
@@ -6,32 +6,18 @@
 import random as rd
 from typing import Tuple, Callable
 
-<<<<<<< HEAD
 def persistent_factorized_pair_iterator(data_path: str, x_file_names: List[str], y_file_names: List[str], similarity_function: Callable, batch_size: int = 32) -> Tuple[tf.Tensor, tf.Tensor]:
     """This infinite iterator takes instances x_a of the data and finds for each of them an arbitrarily selected x_b such that they form a 
     pair. The X outputs will be batches of such pairs while the Y outputs will be the corresponding batches of factor-wise label 
     similarity. 
 
-=======
-class PersistentFactorizedPairIterator(tf.keras.utils.Sequence):
-    """This class provides functionality to iterate instances x_a of the data and finds for each of them an arbitrarily selected x_b 
-    such that they form a pair. The X outputs will be batches of such pairs while the Y outputs will be the corresponding batches of
-    factor-wise label equality. That is, the Y_i for pair X_i will be a vector of length factor count indicating label equality with 1
-    and inequality with zero. X thus has shape [``batch_size``, 2, * ``x_shape`` ] and Y has shape [``batch_size``, factor count].
-    
->>>>>>> 72a5a4ef
     :param data_path: Path to the folder that contains the inputs that shall be paired based on ``label``.
     :type data_path: str
     :param x_file_names: File names that identify input instances stored at ``data_path`` in .npy files (including file extension).
     :type x_file_names: List[str]
-<<<<<<< HEAD
     :param y_file_names: File names to label vectors that correspond to the instances listed in ``x_file_names``. Each file shall
         contain the vector for a single instance. Such a vector shall have factor count many entries whose value indicates the 
         corresponding value along that factor. 
-=======
-    :param y_file_names: File names to label vectors that correspond to the instances listed in ``x_file_names``. The vector shall
-        have factor count many entries whose integer value indicates the corresponding label along that factor. 
->>>>>>> 72a5a4ef
     :type y_file_names: List[str]
     :param similarity_function: A callable that takes as input Y_a (:class:`numpy.nparray`), Y_b (:class:`numpy.nparray`) which are 
         each Y representations of shape [``batch_size``, factor_count]. It then calculates the similarity for each factor and outputs 
